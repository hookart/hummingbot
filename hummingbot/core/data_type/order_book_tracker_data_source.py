import asyncio
import logging
import time
from abc import ABCMeta, abstractmethod
from collections import defaultdict
from typing import Any, Callable, Dict, List, Optional

from hummingbot.core.data_type.order_book import OrderBook
from hummingbot.core.data_type.order_book_message import OrderBookMessage
from hummingbot.core.web_assistant.ws_assistant import WSAssistant
from hummingbot.logger import HummingbotLogger


class OrderBookTrackerDataSource(metaclass=ABCMeta):
    FULL_ORDER_BOOK_RESET_DELTA_SECONDS = 60 * 60

    _logger: Optional[HummingbotLogger] = None

    def __init__(self, trading_pairs: List[str]):
        self._trade_messages_queue_key = "trade"
        self._diff_messages_queue_key = "order_book_diff"
        self._snapshot_messages_queue_key = "order_book_snapshot"

        self._trading_pairs: List[str] = trading_pairs
        self._order_book_create_function = lambda: OrderBook()
        self._message_queue: Dict[str, asyncio.Queue] = defaultdict(asyncio.Queue)
        self._message_channels = [self._diff_messages_queue_key, self._trade_messages_queue_key]

    @classmethod
    def logger(cls) -> HummingbotLogger:
        if cls._logger is None:
            cls._logger = logging.getLogger(HummingbotLogger.logger_name_for_class(cls))
        return cls._logger

    @property
    def order_book_create_function(self) -> Callable[[], OrderBook]:
        return self._order_book_create_function

    @order_book_create_function.setter
    def order_book_create_function(self, func: Callable[[], OrderBook]):
        self._order_book_create_function = func

    @abstractmethod
    async def get_last_traded_prices(self,
                                     trading_pairs: List[str],
                                     domain: Optional[str] = None) -> Dict[str, float]:
        """
        Return a dictionary the trading_pair as key and the current price as value for each trading pair passed as
        parameter.
        This method is required by the order book tracker, to get the last traded prices when no new public trades
        are notified by the exchange.

        :param trading_pairs: list of trading pairs to get the prices for
        :param domain: which domain we are connecting to

        :return: Dictionary of associations between token pair and its latest price
        """
        raise NotImplementedError

    async def get_new_order_book(self, trading_pair: str) -> OrderBook:
        """
        Creates a local instance of the exchange order book for a particular trading pair

        :param trading_pair: the trading pair for which the order book has to be retrieved

        :return: a local copy of the current order book in the exchange
        """
        snapshot_msg: OrderBookMessage = await self._order_book_snapshot(trading_pair=trading_pair)
        order_book: OrderBook = self.order_book_create_function()
        order_book.apply_snapshot(snapshot_msg.bids, snapshot_msg.asks, snapshot_msg.update_id)
        return order_book

    async def listen_for_subscriptions(self):
        """
        Connects to the trade events and order diffs websocket endpoints and listens to the messages sent by the
        exchange. Each message is stored in its own queue.
        """
        ws: Optional[WSAssistant] = None
        while True:
            try:
                ws: WSAssistant = await self._connected_websocket_assistant()
                await self._subscribe_channels(ws)
                await self._process_websocket_messages(websocket_assistant=ws)
            except asyncio.CancelledError:
                raise
            except Exception:
                self.logger().exception(
                    "Unexpected error occurred when listening to order book streams. Retrying in 5 seconds...",
                )
                await self._sleep(5.0)
            finally:
                ws and await ws.disconnect()

    async def listen_for_order_book_diffs(self, ev_loop: asyncio.AbstractEventLoop, output: asyncio.Queue):
        """
        Reads the order diffs events queue. For each event creates a diff message instance and adds it to the
        output queue

        :param ev_loop: the event loop the method will run in
        :param output: a queue to add the created diff messages
        """
        message_queue = self._message_queue[self._diff_messages_queue_key]
        while True:
            try:
                diff_event = await message_queue.get()
                await self._parse_order_book_diff_message(raw_message=diff_event, message_queue=output)

            except asyncio.CancelledError:
                raise
            except Exception:
                self.logger().exception("Unexpected error when processing public order book updates from exchange")

    async def listen_for_order_book_snapshots(self, ev_loop: asyncio.AbstractEventLoop, output: asyncio.Queue):
        """
        Reads the order snapshot events queue. For each event it creates a snapshot message instance and adds it to the
        output queue.
        This method also request the full order book content from the exchange using HTTP requests if it does not
        receive events during one hour.

        :param ev_loop: the event loop the method will run in
        :param output: a queue to add the created snapshot messages
        """
        message_queue = self._message_queue[self._snapshot_messages_queue_key]
        while True:
            try:
                try:
                    snapshot_event = await asyncio.wait_for(message_queue.get(),
                                                            timeout=self.FULL_ORDER_BOOK_RESET_DELTA_SECONDS)
                    await self._parse_order_book_snapshot_message(raw_message=snapshot_event, message_queue=output)
                except asyncio.TimeoutError:
                    await self._request_order_book_snapshots(output=output)
            except asyncio.CancelledError as cancelled_ex:
                raise cancelled_ex
            except Exception:
                self.logger().exception("Unexpected error when processing public order book snapshots from exchange")
                await self._sleep(1.0)

    async def listen_for_trades(self, ev_loop: asyncio.AbstractEventLoop, output: asyncio.Queue):
        """
        Reads the trade events queue. For each event creates a trade message instance and adds it to the output queue

        :param ev_loop: the event loop the method will run in
        :param output: a queue to add the created trade messages
        """
        message_queue = self._message_queue[self._trade_messages_queue_key]
        while True:
            try:
                trade_event = await message_queue.get()
                await self._parse_trade_message(raw_message=trade_event, message_queue=output)

            except asyncio.CancelledError:
                raise
            except Exception:
                self.logger().exception("Unexpected error when processing public trade updates from exchange")

    async def _request_order_book_snapshots(self, output: asyncio.Queue):
        for trading_pair in self._trading_pairs:
            try:
                snapshot = await self._order_book_snapshot(trading_pair=trading_pair)
                output.put_nowait(snapshot)
            except Exception:
                self.logger().exception(f"Unexpected error fetching order book snapshot for {trading_pair}.")
                raise

    async def _parse_trade_message(self, raw_message: Dict[str, Any], message_queue: asyncio.Queue):
        """
        Create an instance of OrderBookMessage of type OrderBookMessageType.TRADE

        :param raw_message: the JSON dictionary of the public trade event
        :param message_queue: queue where the parsed messages should be stored in
        """
        raise NotImplementedError

    async def _parse_order_book_diff_message(self, raw_message: Dict[str, Any], message_queue: asyncio.Queue):
        """
        Create an instance of OrderBookMessage of type OrderBookMessageType.DIFF

        :param raw_message: the JSON dictionary of the public trade event
        :param message_queue: queue where the parsed messages should be stored in
        """
        raise NotImplementedError

    async def _parse_order_book_snapshot_message(self, raw_message: Dict[str, Any], message_queue: asyncio.Queue):
        """
        Create an instance of OrderBookMessage of type OrderBookMessageType.SNAPSHOT

        :param raw_message: the JSON dictionary of the public trade event
        :param message_queue: queue where the parsed messages should be stored in
        """
        raise NotImplementedError

    async def _order_book_snapshot(self, trading_pair: str) -> OrderBookMessage:
        raise NotImplementedError

    async def _connected_websocket_assistant(self) -> WSAssistant:
        """
        Creates an instance of WSAssistant connected to the exchange

        :return: an instance of WSAssistant connected to the exchange
        """
        raise NotImplementedError

    async def _subscribe_channels(self, ws: WSAssistant):
        """
        Subscribes to the trade events and diff orders events through the provided websocket connection.

        :param ws: the websocket assistant used to connect to the exchange
        """
        raise NotImplementedError

    def _channel_originating_message(self, event_message: Dict[str, Any]) -> str:
        """
        Identifies the channel fot a particular event message. Used to find the correct queue to add the message in

        :param event_message: the event received through the websocket connection

        :return: the message channel
        """
        raise NotImplementedError

    async def _process_websocket_messages(self, websocket_assistant: WSAssistant):
        async for ws_response in websocket_assistant.iter_messages():
            data: Dict[str, Any] = ws_response.data
            channel: str = self._channel_originating_message(event_message=data)
<<<<<<< HEAD
            valid_channels = [
                self._snapshot_messages_queue_key,
                self._diff_messages_queue_key,
                self._trade_messages_queue_key]
            if channel in valid_channels:
=======
            if channel in self._message_channels:
>>>>>>> e50e5dbd
                self._message_queue[channel].put_nowait(data)

    async def _sleep(self, delay):
        """
        Function added only to facilitate patching the sleep in unit tests without affecting the asyncio module
        """
        await asyncio.sleep(delay)

    def _time(self):
        return time.time()<|MERGE_RESOLUTION|>--- conflicted
+++ resolved
@@ -24,7 +24,10 @@
         self._trading_pairs: List[str] = trading_pairs
         self._order_book_create_function = lambda: OrderBook()
         self._message_queue: Dict[str, asyncio.Queue] = defaultdict(asyncio.Queue)
-        self._message_channels = [self._diff_messages_queue_key, self._trade_messages_queue_key]
+        self._message_channels = [
+            self._snapshot_messages_queue_key,
+            self._diff_messages_queue_key,
+            self._trade_messages_queue_key]
 
     @classmethod
     def logger(cls) -> HummingbotLogger:
@@ -222,15 +225,7 @@
         async for ws_response in websocket_assistant.iter_messages():
             data: Dict[str, Any] = ws_response.data
             channel: str = self._channel_originating_message(event_message=data)
-<<<<<<< HEAD
-            valid_channels = [
-                self._snapshot_messages_queue_key,
-                self._diff_messages_queue_key,
-                self._trade_messages_queue_key]
-            if channel in valid_channels:
-=======
             if channel in self._message_channels:
->>>>>>> e50e5dbd
                 self._message_queue[channel].put_nowait(data)
 
     async def _sleep(self, delay):
